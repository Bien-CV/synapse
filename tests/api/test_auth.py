# -*- coding: utf-8 -*-
# Copyright 2015 - 2016 OpenMarket Ltd
#
# Licensed under the Apache License, Version 2.0 (the "License");
# you may not use this file except in compliance with the License.
# You may obtain a copy of the License at
#
#     http://www.apache.org/licenses/LICENSE-2.0
#
# Unless required by applicable law or agreed to in writing, software
# distributed under the License is distributed on an "AS IS" BASIS,
# WITHOUT WARRANTIES OR CONDITIONS OF ANY KIND, either express or implied.
# See the License for the specific language governing permissions and
# limitations under the License.

import pymacaroons
from mock import Mock
from twisted.internet import defer

import synapse.handlers.auth
from synapse.api.auth import Auth
from synapse.api.errors import AuthError
from synapse.types import UserID
from tests import unittest
from tests.utils import setup_test_homeserver, mock_getRawHeaders


class TestHandlers(object):
    def __init__(self, hs):
        self.auth_handler = synapse.handlers.auth.AuthHandler(hs)


class AuthTestCase(unittest.TestCase):

    @defer.inlineCallbacks
    def setUp(self):
        self.state_handler = Mock()
        self.store = Mock()

        self.hs = yield setup_test_homeserver(handlers=None)
        self.hs.get_datastore = Mock(return_value=self.store)
        self.hs.handlers = TestHandlers(self.hs)
        self.auth = Auth(self.hs)

        self.test_user = "@foo:bar"
        self.test_token = b"_test_token_"

        # this is overridden for the appservice tests
        self.store.get_app_service_by_token = Mock(return_value=None)

    @defer.inlineCallbacks
    def test_get_user_by_req_user_valid_token(self):
        user_info = {
            "name": self.test_user,
            "token_id": "ditto",
            "device_id": "device",
        }
        self.store.get_user_by_access_token = Mock(return_value=user_info)

        request = Mock(args={})
        request.args[b"access_token"] = [self.test_token]
        request.requestHeaders.getRawHeaders = mock_getRawHeaders()
        requester = yield self.auth.get_user_by_req(request)
        self.assertEquals(requester.user.to_string(), self.test_user)

    def test_get_user_by_req_user_bad_token(self):
        self.store.get_user_by_access_token = Mock(return_value=None)

        request = Mock(args={})
        request.args[b"access_token"] = [self.test_token]
        request.requestHeaders.getRawHeaders = mock_getRawHeaders()
        d = self.auth.get_user_by_req(request)
        self.failureResultOf(d, AuthError)

    def test_get_user_by_req_user_missing_token(self):
        user_info = {
            "name": self.test_user,
            "token_id": "ditto",
        }
        self.store.get_user_by_access_token = Mock(return_value=user_info)

        request = Mock(args={})
        request.requestHeaders.getRawHeaders = mock_getRawHeaders()
        d = self.auth.get_user_by_req(request)
        self.failureResultOf(d, AuthError)

    @defer.inlineCallbacks
    def test_get_user_by_req_appservice_valid_token(self):
        app_service = Mock(
            token="foobar", url="a_url", sender=self.test_user,
            ip_range_whitelist=None,
        )
        self.store.get_app_service_by_token = Mock(return_value=app_service)
        self.store.get_user_by_access_token = Mock(return_value=None)

        request = Mock(args={})
        request.getClientIP.return_value = "127.0.0.1"
        request.args["access_token"] = [self.test_token]
        request.requestHeaders.getRawHeaders = mock_getRawHeaders()
        requester = yield self.auth.get_user_by_req(request)
        self.assertEquals(requester.user.to_string(), self.test_user)

    @defer.inlineCallbacks
    def test_get_user_by_req_appservice_valid_token_good_ip(self):
        from netaddr import IPSet
        app_service = Mock(
            token="foobar", url="a_url", sender=self.test_user,
            ip_range_whitelist=IPSet(["192.168/16"]),
        )
        self.store.get_app_service_by_token = Mock(return_value=app_service)
        self.store.get_user_by_access_token = Mock(return_value=None)

        request = Mock(args={})
<<<<<<< HEAD
        request.args[b"access_token"] = [self.test_token]
=======
        request.getClientIP.return_value = "192.168.10.10"
        request.args["access_token"] = [self.test_token]
>>>>>>> 13f7adf8
        request.requestHeaders.getRawHeaders = mock_getRawHeaders()
        requester = yield self.auth.get_user_by_req(request)
        self.assertEquals(requester.user.to_string(), self.test_user)

    def test_get_user_by_req_appservice_valid_token_bad_ip(self):
        from netaddr import IPSet
        app_service = Mock(
            token="foobar", url="a_url", sender=self.test_user,
            ip_range_whitelist=IPSet(["192.168/16"]),
        )
        self.store.get_app_service_by_token = Mock(return_value=app_service)
        self.store.get_user_by_access_token = Mock(return_value=None)

        request = Mock(args={})
        request.getClientIP.return_value = "131.111.8.42"
        request.args["access_token"] = [self.test_token]
        request.requestHeaders.getRawHeaders = mock_getRawHeaders()
        d = self.auth.get_user_by_req(request)
        self.failureResultOf(d, AuthError)

    def test_get_user_by_req_appservice_bad_token(self):
        self.store.get_app_service_by_token = Mock(return_value=None)
        self.store.get_user_by_access_token = Mock(return_value=None)

        request = Mock(args={})
        request.args[b"access_token"] = [self.test_token]
        request.requestHeaders.getRawHeaders = mock_getRawHeaders()
        d = self.auth.get_user_by_req(request)
        self.failureResultOf(d, AuthError)

    def test_get_user_by_req_appservice_missing_token(self):
        app_service = Mock(token="foobar", url="a_url", sender=self.test_user)
        self.store.get_app_service_by_token = Mock(return_value=app_service)
        self.store.get_user_by_access_token = Mock(return_value=None)

        request = Mock(args={})
        request.requestHeaders.getRawHeaders = mock_getRawHeaders()
        d = self.auth.get_user_by_req(request)
        self.failureResultOf(d, AuthError)

    @defer.inlineCallbacks
    def test_get_user_by_req_appservice_valid_token_valid_user_id(self):
        masquerading_user_id = "@doppelganger:matrix.org"
        app_service = Mock(
            token="foobar", url="a_url", sender=self.test_user,
            ip_range_whitelist=None,
        )
        app_service.is_interested_in_user = Mock(return_value=True)
        self.store.get_app_service_by_token = Mock(return_value=app_service)
        self.store.get_user_by_access_token = Mock(return_value=None)

        request = Mock(args={})
<<<<<<< HEAD
        request.args[b"access_token"] = [self.test_token]
        request.args[b"user_id"] = [masquerading_user_id]
=======
        request.getClientIP.return_value = "127.0.0.1"
        request.args["access_token"] = [self.test_token]
        request.args["user_id"] = [masquerading_user_id]
>>>>>>> 13f7adf8
        request.requestHeaders.getRawHeaders = mock_getRawHeaders()
        requester = yield self.auth.get_user_by_req(request)
        self.assertEquals(requester.user.to_string(), masquerading_user_id)

    def test_get_user_by_req_appservice_valid_token_bad_user_id(self):
        masquerading_user_id = "@doppelganger:matrix.org"
        app_service = Mock(
            token="foobar", url="a_url", sender=self.test_user,
            ip_range_whitelist=None,
        )
        app_service.is_interested_in_user = Mock(return_value=False)
        self.store.get_app_service_by_token = Mock(return_value=app_service)
        self.store.get_user_by_access_token = Mock(return_value=None)

        request = Mock(args={})
<<<<<<< HEAD
        request.args[b"access_token"] = [self.test_token]
        request.args[b"user_id"] = [masquerading_user_id]
=======
        request.getClientIP.return_value = "127.0.0.1"
        request.args["access_token"] = [self.test_token]
        request.args["user_id"] = [masquerading_user_id]
>>>>>>> 13f7adf8
        request.requestHeaders.getRawHeaders = mock_getRawHeaders()
        d = self.auth.get_user_by_req(request)
        self.failureResultOf(d, AuthError)

    @defer.inlineCallbacks
    def test_get_user_from_macaroon(self):
        # TODO(danielwh): Remove this mock when we remove the
        # get_user_by_access_token fallback.
        self.store.get_user_by_access_token = Mock(
            return_value={
                "name": "@baldrick:matrix.org",
                "device_id": "device",
            }
        )

        user_id = "@baldrick:matrix.org"
        macaroon = pymacaroons.Macaroon(
            location=self.hs.config.server_name,
            identifier="key",
            key=self.hs.config.macaroon_secret_key)
        macaroon.add_first_party_caveat("gen = 1")
        macaroon.add_first_party_caveat("type = access")
        macaroon.add_first_party_caveat("user_id = %s" % (user_id,))
        user_info = yield self.auth.get_user_by_access_token(macaroon.serialize())
        user = user_info["user"]
        self.assertEqual(UserID.from_string(user_id), user)

        # TODO: device_id should come from the macaroon, but currently comes
        # from the db.
        self.assertEqual(user_info["device_id"], "device")

    @defer.inlineCallbacks
    def test_get_guest_user_from_macaroon(self):
        self.store.get_user_by_id = Mock(return_value={
            "is_guest": True,
        })

        user_id = "@baldrick:matrix.org"
        macaroon = pymacaroons.Macaroon(
            location=self.hs.config.server_name,
            identifier="key",
            key=self.hs.config.macaroon_secret_key)
        macaroon.add_first_party_caveat("gen = 1")
        macaroon.add_first_party_caveat("type = access")
        macaroon.add_first_party_caveat("user_id = %s" % (user_id,))
        macaroon.add_first_party_caveat("guest = true")
        serialized = macaroon.serialize()

        user_info = yield self.auth.get_user_by_access_token(serialized)
        user = user_info["user"]
        is_guest = user_info["is_guest"]
        self.assertEqual(UserID.from_string(user_id), user)
        self.assertTrue(is_guest)
        self.store.get_user_by_id.assert_called_with(user_id)

    @defer.inlineCallbacks
    def test_get_user_from_macaroon_user_db_mismatch(self):
        self.store.get_user_by_access_token = Mock(
            return_value={"name": "@percy:matrix.org"}
        )

        user = "@baldrick:matrix.org"
        macaroon = pymacaroons.Macaroon(
            location=self.hs.config.server_name,
            identifier="key",
            key=self.hs.config.macaroon_secret_key)
        macaroon.add_first_party_caveat("gen = 1")
        macaroon.add_first_party_caveat("type = access")
        macaroon.add_first_party_caveat("user_id = %s" % (user,))
        with self.assertRaises(AuthError) as cm:
            yield self.auth.get_user_by_access_token(macaroon.serialize())
        self.assertEqual(401, cm.exception.code)
        self.assertIn("User mismatch", cm.exception.msg)

    @defer.inlineCallbacks
    def test_get_user_from_macaroon_missing_caveat(self):
        # TODO(danielwh): Remove this mock when we remove the
        # get_user_by_access_token fallback.
        self.store.get_user_by_access_token = Mock(
            return_value={"name": "@baldrick:matrix.org"}
        )

        macaroon = pymacaroons.Macaroon(
            location=self.hs.config.server_name,
            identifier="key",
            key=self.hs.config.macaroon_secret_key)
        macaroon.add_first_party_caveat("gen = 1")
        macaroon.add_first_party_caveat("type = access")

        with self.assertRaises(AuthError) as cm:
            yield self.auth.get_user_by_access_token(macaroon.serialize())
        self.assertEqual(401, cm.exception.code)
        self.assertIn("No user caveat", cm.exception.msg)

    @defer.inlineCallbacks
    def test_get_user_from_macaroon_wrong_key(self):
        # TODO(danielwh): Remove this mock when we remove the
        # get_user_by_access_token fallback.
        self.store.get_user_by_access_token = Mock(
            return_value={"name": "@baldrick:matrix.org"}
        )

        user = "@baldrick:matrix.org"
        macaroon = pymacaroons.Macaroon(
            location=self.hs.config.server_name,
            identifier="key",
            key=self.hs.config.macaroon_secret_key + "wrong")
        macaroon.add_first_party_caveat("gen = 1")
        macaroon.add_first_party_caveat("type = access")
        macaroon.add_first_party_caveat("user_id = %s" % (user,))

        with self.assertRaises(AuthError) as cm:
            yield self.auth.get_user_by_access_token(macaroon.serialize())
        self.assertEqual(401, cm.exception.code)
        self.assertIn("Invalid macaroon", cm.exception.msg)

    @defer.inlineCallbacks
    def test_get_user_from_macaroon_unknown_caveat(self):
        # TODO(danielwh): Remove this mock when we remove the
        # get_user_by_access_token fallback.
        self.store.get_user_by_access_token = Mock(
            return_value={"name": "@baldrick:matrix.org"}
        )

        user = "@baldrick:matrix.org"
        macaroon = pymacaroons.Macaroon(
            location=self.hs.config.server_name,
            identifier="key",
            key=self.hs.config.macaroon_secret_key)
        macaroon.add_first_party_caveat("gen = 1")
        macaroon.add_first_party_caveat("type = access")
        macaroon.add_first_party_caveat("user_id = %s" % (user,))
        macaroon.add_first_party_caveat("cunning > fox")

        with self.assertRaises(AuthError) as cm:
            yield self.auth.get_user_by_access_token(macaroon.serialize())
        self.assertEqual(401, cm.exception.code)
        self.assertIn("Invalid macaroon", cm.exception.msg)

    @defer.inlineCallbacks
    def test_get_user_from_macaroon_expired(self):
        # TODO(danielwh): Remove this mock when we remove the
        # get_user_by_access_token fallback.
        self.store.get_user_by_access_token = Mock(
            return_value={"name": "@baldrick:matrix.org"}
        )

        self.store.get_user_by_access_token = Mock(
            return_value={"name": "@baldrick:matrix.org"}
        )

        user = "@baldrick:matrix.org"
        macaroon = pymacaroons.Macaroon(
            location=self.hs.config.server_name,
            identifier="key",
            key=self.hs.config.macaroon_secret_key)
        macaroon.add_first_party_caveat("gen = 1")
        macaroon.add_first_party_caveat("type = access")
        macaroon.add_first_party_caveat("user_id = %s" % (user,))
        macaroon.add_first_party_caveat("time < -2000")  # ms

        self.hs.clock.now = 5000  # seconds
        self.hs.config.expire_access_token = True
        # yield self.auth.get_user_by_access_token(macaroon.serialize())
        # TODO(daniel): Turn on the check that we validate expiration, when we
        # validate expiration (and remove the above line, which will start
        # throwing).
        with self.assertRaises(AuthError) as cm:
            yield self.auth.get_user_by_access_token(macaroon.serialize())
        self.assertEqual(401, cm.exception.code)
        self.assertIn("Invalid macaroon", cm.exception.msg)

    @defer.inlineCallbacks
    def test_get_user_from_macaroon_with_valid_duration(self):
        # TODO(danielwh): Remove this mock when we remove the
        # get_user_by_access_token fallback.
        self.store.get_user_by_access_token = Mock(
            return_value={"name": "@baldrick:matrix.org"}
        )

        self.store.get_user_by_access_token = Mock(
            return_value={"name": "@baldrick:matrix.org"}
        )

        user_id = "@baldrick:matrix.org"
        macaroon = pymacaroons.Macaroon(
            location=self.hs.config.server_name,
            identifier="key",
            key=self.hs.config.macaroon_secret_key)
        macaroon.add_first_party_caveat("gen = 1")
        macaroon.add_first_party_caveat("type = access")
        macaroon.add_first_party_caveat("user_id = %s" % (user_id,))
        macaroon.add_first_party_caveat("time < 900000000")  # ms

        self.hs.clock.now = 5000  # seconds
        self.hs.config.expire_access_token = True

        user_info = yield self.auth.get_user_by_access_token(macaroon.serialize())
        user = user_info["user"]
        self.assertEqual(UserID.from_string(user_id), user)

    @defer.inlineCallbacks
    def test_cannot_use_regular_token_as_guest(self):
        USER_ID = "@percy:matrix.org"
        self.store.add_access_token_to_user = Mock()

        token = yield self.hs.handlers.auth_handler.issue_access_token(
            USER_ID, "DEVICE"
        )
        self.store.add_access_token_to_user.assert_called_with(
            USER_ID, token, "DEVICE"
        )

        def get_user(tok):
            if token != tok:
                return None
            return {
                "name": USER_ID,
                "is_guest": False,
                "token_id": 1234,
                "device_id": "DEVICE",
            }
        self.store.get_user_by_access_token = get_user
        self.store.get_user_by_id = Mock(return_value={
            "is_guest": False,
        })

        # check the token works
        request = Mock(args={})
        request.args[b"access_token"] = [token.encode('ascii')]
        request.requestHeaders.getRawHeaders = mock_getRawHeaders()
        requester = yield self.auth.get_user_by_req(request, allow_guest=True)
        self.assertEqual(UserID.from_string(USER_ID), requester.user)
        self.assertFalse(requester.is_guest)

        # add an is_guest caveat
        mac = pymacaroons.Macaroon.deserialize(token)
        mac.add_first_party_caveat("guest = true")
        guest_tok = mac.serialize()

        # the token should *not* work now
        request = Mock(args={})
        request.args[b"access_token"] = [guest_tok.encode('ascii')]
        request.requestHeaders.getRawHeaders = mock_getRawHeaders()

        with self.assertRaises(AuthError) as cm:
            yield self.auth.get_user_by_req(request, allow_guest=True)

        self.assertEqual(401, cm.exception.code)
        self.assertEqual("Guest access token used for regular user", cm.exception.msg)

        self.store.get_user_by_id.assert_called_with(USER_ID)<|MERGE_RESOLUTION|>--- conflicted
+++ resolved
@@ -95,7 +95,7 @@
 
         request = Mock(args={})
         request.getClientIP.return_value = "127.0.0.1"
-        request.args["access_token"] = [self.test_token]
+        request.args[b"access_token"] = [self.test_token]
         request.requestHeaders.getRawHeaders = mock_getRawHeaders()
         requester = yield self.auth.get_user_by_req(request)
         self.assertEquals(requester.user.to_string(), self.test_user)
@@ -111,12 +111,8 @@
         self.store.get_user_by_access_token = Mock(return_value=None)
 
         request = Mock(args={})
-<<<<<<< HEAD
-        request.args[b"access_token"] = [self.test_token]
-=======
         request.getClientIP.return_value = "192.168.10.10"
-        request.args["access_token"] = [self.test_token]
->>>>>>> 13f7adf8
+        request.args[b"access_token"] = [self.test_token]
         request.requestHeaders.getRawHeaders = mock_getRawHeaders()
         requester = yield self.auth.get_user_by_req(request)
         self.assertEquals(requester.user.to_string(), self.test_user)
@@ -132,7 +128,7 @@
 
         request = Mock(args={})
         request.getClientIP.return_value = "131.111.8.42"
-        request.args["access_token"] = [self.test_token]
+        request.args[b"access_token"] = [self.test_token]
         request.requestHeaders.getRawHeaders = mock_getRawHeaders()
         d = self.auth.get_user_by_req(request)
         self.failureResultOf(d, AuthError)
@@ -169,14 +165,9 @@
         self.store.get_user_by_access_token = Mock(return_value=None)
 
         request = Mock(args={})
-<<<<<<< HEAD
+        request.getClientIP.return_value = "127.0.0.1"
         request.args[b"access_token"] = [self.test_token]
         request.args[b"user_id"] = [masquerading_user_id]
-=======
-        request.getClientIP.return_value = "127.0.0.1"
-        request.args["access_token"] = [self.test_token]
-        request.args["user_id"] = [masquerading_user_id]
->>>>>>> 13f7adf8
         request.requestHeaders.getRawHeaders = mock_getRawHeaders()
         requester = yield self.auth.get_user_by_req(request)
         self.assertEquals(requester.user.to_string(), masquerading_user_id)
@@ -192,14 +183,9 @@
         self.store.get_user_by_access_token = Mock(return_value=None)
 
         request = Mock(args={})
-<<<<<<< HEAD
+        request.getClientIP.return_value = "127.0.0.1"
         request.args[b"access_token"] = [self.test_token]
         request.args[b"user_id"] = [masquerading_user_id]
-=======
-        request.getClientIP.return_value = "127.0.0.1"
-        request.args["access_token"] = [self.test_token]
-        request.args["user_id"] = [masquerading_user_id]
->>>>>>> 13f7adf8
         request.requestHeaders.getRawHeaders = mock_getRawHeaders()
         d = self.auth.get_user_by_req(request)
         self.failureResultOf(d, AuthError)
