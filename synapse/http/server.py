--- conflicted
+++ resolved
@@ -298,16 +298,6 @@
         # here. If it throws an exception, that is handled by the wrapper
         # installed by @request_handler.
 
-<<<<<<< HEAD
-        def _parse(s):
-            if PY3:
-                return urllib.parse.unquote(s)
-            else:
-                return urllib.parse.unquote(s.encode('utf8')).decode('utf8')
-
-        kwargs = intern_dict({
-            name: _parse(value) if value else value
-=======
         def _unquote(s):
             if PY3:
                 return urllib.parse.unquote(s)
@@ -316,7 +306,6 @@
 
         kwargs = intern_dict({
             name: _unquote(value) if value else value
->>>>>>> f1523169
             for name, value in group_dict.items()
         })
 
@@ -346,11 +335,7 @@
         # Loop through all the registered callbacks to check if the method
         # and path regex match
         for path_entry in self.path_regexs.get(request.method, []):
-<<<<<<< HEAD
-            m = path_entry.pattern.match(request.path.decode())
-=======
             m = path_entry.pattern.match(request.path.decode('ascii'))
->>>>>>> f1523169
             if m:
                 # We found a match!
                 return path_entry.callback, m.groupdict()
@@ -406,11 +391,7 @@
         self.url = path
 
     def render_GET(self, request):
-<<<<<<< HEAD
-        return redirectTo(self.url.encode(), request)
-=======
         return redirectTo(self.url.encode('ascii'), request)
->>>>>>> f1523169
 
     def getChild(self, name, request):
         if len(name) == 0:
