# -*- coding: utf-8 -*-
# Copyright 2015, 2016 OpenMarket Ltd
#
# Licensed under the Apache License, Version 2.0 (the "License");
# you may not use this file except in compliance with the License.
# You may obtain a copy of the License at
#
#     http://www.apache.org/licenses/LICENSE-2.0
#
# Unless required by applicable law or agreed to in writing, software
# distributed under the License is distributed on an "AS IS" BASIS,
# WITHOUT WARRANTIES OR CONDITIONS OF ANY KIND, either express or implied.
# See the License for the specific language governing permissions and
# limitations under the License.
import jsonschema
from canonicaljson import json
from jsonschema import FormatChecker

from twisted.internet import defer

from synapse.api.errors import SynapseError
from synapse.storage.presence import UserPresenceState
from synapse.types import RoomID, UserID

FILTER_SCHEMA = {
    "additionalProperties": False,
    "type": "object",
    "properties": {
        "limit": {
            "type": "number"
        },
        "senders": {
            "$ref": "#/definitions/user_id_array"
        },
        "not_senders": {
            "$ref": "#/definitions/user_id_array"
        },
        # TODO: We don't limit event type values but we probably should...
        # check types are valid event types
        "types": {
            "type": "array",
            "items": {
                "type": "string"
            }
        },
        "not_types": {
            "type": "array",
            "items": {
                "type": "string"
            }
        }
    }
}

ROOM_FILTER_SCHEMA = {
    "additionalProperties": False,
    "type": "object",
    "properties": {
        "not_rooms": {
            "$ref": "#/definitions/room_id_array"
        },
        "rooms": {
            "$ref": "#/definitions/room_id_array"
        },
        "ephemeral": {
            "$ref": "#/definitions/room_event_filter"
        },
        "include_leave": {
            "type": "boolean"
        },
        "state": {
            "$ref": "#/definitions/room_event_filter"
        },
        "timeline": {
            "$ref": "#/definitions/room_event_filter"
        },
        "account_data": {
            "$ref": "#/definitions/room_event_filter"
        },
    }
}

ROOM_EVENT_FILTER_SCHEMA = {
    "additionalProperties": False,
    "type": "object",
    "properties": {
        "limit": {
            "type": "number"
        },
        "senders": {
            "$ref": "#/definitions/user_id_array"
        },
        "not_senders": {
            "$ref": "#/definitions/user_id_array"
        },
        "types": {
            "type": "array",
            "items": {
                "type": "string"
            }
        },
        "not_types": {
            "type": "array",
            "items": {
                "type": "string"
            }
        },
        "rooms": {
            "$ref": "#/definitions/room_id_array"
        },
        "not_rooms": {
            "$ref": "#/definitions/room_id_array"
        },
        "contains_url": {
            "type": "boolean"
        },
        "lazy_load_members": {
            "type": "boolean"
        },
<<<<<<< HEAD
        "include_redundant_members": {
            "type": "boolean"
        },
=======
>>>>>>> be3adfc3
    }
}

USER_ID_ARRAY_SCHEMA = {
    "type": "array",
    "items": {
        "type": "string",
        "format": "matrix_user_id"
    }
}

ROOM_ID_ARRAY_SCHEMA = {
    "type": "array",
    "items": {
        "type": "string",
        "format": "matrix_room_id"
    }
}

USER_FILTER_SCHEMA = {
    "$schema": "http://json-schema.org/draft-04/schema#",
    "description": "schema for a Sync filter",
    "type": "object",
    "definitions": {
        "room_id_array": ROOM_ID_ARRAY_SCHEMA,
        "user_id_array": USER_ID_ARRAY_SCHEMA,
        "filter": FILTER_SCHEMA,
        "room_filter": ROOM_FILTER_SCHEMA,
        "room_event_filter": ROOM_EVENT_FILTER_SCHEMA
    },
    "properties": {
        "presence": {
            "$ref": "#/definitions/filter"
        },
        "account_data": {
            "$ref": "#/definitions/filter"
        },
        "room": {
            "$ref": "#/definitions/room_filter"
        },
        "event_format": {
            "type": "string",
            "enum": ["client", "federation"]
        },
        "event_fields": {
            "type": "array",
            "items": {
                "type": "string",
                # Don't allow '\\' in event field filters. This makes matching
                # events a lot easier as we can then use a negative lookbehind
                # assertion to split '\.' If we allowed \\ then it would
                # incorrectly split '\\.' See synapse.events.utils.serialize_event
                "pattern": "^((?!\\\).)*$"
            }
        }
    },
    "additionalProperties": False
}


@FormatChecker.cls_checks('matrix_room_id')
def matrix_room_id_validator(room_id_str):
    return RoomID.from_string(room_id_str)


@FormatChecker.cls_checks('matrix_user_id')
def matrix_user_id_validator(user_id_str):
    return UserID.from_string(user_id_str)


class Filtering(object):

    def __init__(self, hs):
        super(Filtering, self).__init__()
        self.store = hs.get_datastore()

    @defer.inlineCallbacks
    def get_user_filter(self, user_localpart, filter_id):
        result = yield self.store.get_user_filter(user_localpart, filter_id)
        defer.returnValue(FilterCollection(result))

    def add_user_filter(self, user_localpart, user_filter):
        self.check_valid_filter(user_filter)
        return self.store.add_user_filter(user_localpart, user_filter)

    # TODO(paul): surely we should probably add a delete_user_filter or
    #   replace_user_filter at some point? There's no REST API specified for
    #   them however

    def check_valid_filter(self, user_filter_json):
        """Check if the provided filter is valid.

        This inspects all definitions contained within the filter.

        Args:
            user_filter_json(dict): The filter
        Raises:
            SynapseError: If the filter is not valid.
        """
        # NB: Filters are the complete json blobs. "Definitions" are an
        # individual top-level key e.g. public_user_data. Filters are made of
        # many definitions.
        try:
            jsonschema.validate(user_filter_json, USER_FILTER_SCHEMA,
                                format_checker=FormatChecker())
        except jsonschema.ValidationError as e:
            raise SynapseError(400, e.message)


class FilterCollection(object):
    def __init__(self, filter_json):
        self._filter_json = filter_json

        room_filter_json = self._filter_json.get("room", {})

        self._room_filter = Filter({
            k: v for k, v in room_filter_json.items()
            if k in ("rooms", "not_rooms")
        })

        self._room_timeline_filter = Filter(room_filter_json.get("timeline", {}))
        self._room_state_filter = Filter(room_filter_json.get("state", {}))
        self._room_ephemeral_filter = Filter(room_filter_json.get("ephemeral", {}))
        self._room_account_data = Filter(room_filter_json.get("account_data", {}))
        self._presence_filter = Filter(filter_json.get("presence", {}))
        self._account_data = Filter(filter_json.get("account_data", {}))

        self.include_leave = filter_json.get("room", {}).get(
            "include_leave", False
        )
        self.event_fields = filter_json.get("event_fields", [])

    def __repr__(self):
        return "<FilterCollection %s>" % (json.dumps(self._filter_json),)

    def get_filter_json(self):
        return self._filter_json

    def timeline_limit(self):
        return self._room_timeline_filter.limit()

    def presence_limit(self):
        return self._presence_filter.limit()

    def ephemeral_limit(self):
        return self._room_ephemeral_filter.limit()

    def lazy_load_members(self):
        return self._room_state_filter.lazy_load_members()

<<<<<<< HEAD
    def include_redundant_members(self):
        return self._room_state_filter.include_redundant_members()

=======
>>>>>>> be3adfc3
    def filter_presence(self, events):
        return self._presence_filter.filter(events)

    def filter_account_data(self, events):
        return self._account_data.filter(events)

    def filter_room_state(self, events):
        return self._room_state_filter.filter(self._room_filter.filter(events))

    def filter_room_timeline(self, events):
        return self._room_timeline_filter.filter(self._room_filter.filter(events))

    def filter_room_ephemeral(self, events):
        return self._room_ephemeral_filter.filter(self._room_filter.filter(events))

    def filter_room_account_data(self, events):
        return self._room_account_data.filter(self._room_filter.filter(events))

    def blocks_all_presence(self):
        return (
            self._presence_filter.filters_all_types() or
            self._presence_filter.filters_all_senders()
        )

    def blocks_all_room_ephemeral(self):
        return (
            self._room_ephemeral_filter.filters_all_types() or
            self._room_ephemeral_filter.filters_all_senders() or
            self._room_ephemeral_filter.filters_all_rooms()
        )

    def blocks_all_room_timeline(self):
        return (
            self._room_timeline_filter.filters_all_types() or
            self._room_timeline_filter.filters_all_senders() or
            self._room_timeline_filter.filters_all_rooms()
        )


class Filter(object):
    def __init__(self, filter_json):
        self.filter_json = filter_json

        self.types = self.filter_json.get("types", None)
        self.not_types = self.filter_json.get("not_types", [])

        self.rooms = self.filter_json.get("rooms", None)
        self.not_rooms = self.filter_json.get("not_rooms", [])

        self.senders = self.filter_json.get("senders", None)
        self.not_senders = self.filter_json.get("not_senders", [])

        self.contains_url = self.filter_json.get("contains_url", None)

    def filters_all_types(self):
        return "*" in self.not_types

    def filters_all_senders(self):
        return "*" in self.not_senders

    def filters_all_rooms(self):
        return "*" in self.not_rooms

    def check(self, event):
        """Checks whether the filter matches the given event.

        Returns:
            bool: True if the event matches
        """
        # We usually get the full "events" as dictionaries coming through,
        # except for presence which actually gets passed around as its own
        # namedtuple type.
        if isinstance(event, UserPresenceState):
            sender = event.user_id
            room_id = None
            ev_type = "m.presence"
            is_url = False
        else:
            sender = event.get("sender", None)
            if not sender:
                # Presence events had their 'sender' in content.user_id, but are
                # now handled above. We don't know if anything else uses this
                # form. TODO: Check this and probably remove it.
                content = event.get("content")
                # account_data has been allowed to have non-dict content, so
                # check type first
                if isinstance(content, dict):
                    sender = content.get("user_id")

            room_id = event.get("room_id", None)
            ev_type = event.get("type", None)
            is_url = "url" in event.get("content", {})

        return self.check_fields(
            room_id,
            sender,
            ev_type,
            is_url,
        )

    def check_fields(self, room_id, sender, event_type, contains_url):
        """Checks whether the filter matches the given event fields.

        Returns:
            bool: True if the event fields match
        """
        literal_keys = {
            "rooms": lambda v: room_id == v,
            "senders": lambda v: sender == v,
            "types": lambda v: _matches_wildcard(event_type, v)
        }

        for name, match_func in literal_keys.items():
            not_name = "not_%s" % (name,)
            disallowed_values = getattr(self, not_name)
            if any(map(match_func, disallowed_values)):
                return False

            allowed_values = getattr(self, name)
            if allowed_values is not None:
                if not any(map(match_func, allowed_values)):
                    return False

        contains_url_filter = self.filter_json.get("contains_url")
        if contains_url_filter is not None:
            if contains_url_filter != contains_url:
                return False

        return True

    def filter_rooms(self, room_ids):
        """Apply the 'rooms' filter to a given list of rooms.

        Args:
            room_ids (list): A list of room_ids.

        Returns:
            list: A list of room_ids that match the filter
        """
        room_ids = set(room_ids)

        disallowed_rooms = set(self.filter_json.get("not_rooms", []))
        room_ids -= disallowed_rooms

        allowed_rooms = self.filter_json.get("rooms", None)
        if allowed_rooms is not None:
            room_ids &= set(allowed_rooms)

        return room_ids

    def filter(self, events):
        return list(filter(self.check, events))

    def limit(self):
        return self.filter_json.get("limit", 10)

    def lazy_load_members(self):
        return self.filter_json.get("lazy_load_members", False)

<<<<<<< HEAD
    def include_redundant_members(self):
        return self.filter_json.get("include_redundant_members", False)

=======
>>>>>>> be3adfc3

def _matches_wildcard(actual_value, filter_value):
    if filter_value.endswith("*"):
        type_prefix = filter_value[:-1]
        return actual_value.startswith(type_prefix)
    else:
        return actual_value == filter_value


DEFAULT_FILTER_COLLECTION = FilterCollection({})<|MERGE_RESOLUTION|>--- conflicted
+++ resolved
@@ -117,12 +117,9 @@
         "lazy_load_members": {
             "type": "boolean"
         },
-<<<<<<< HEAD
         "include_redundant_members": {
             "type": "boolean"
         },
-=======
->>>>>>> be3adfc3
     }
 }
 
@@ -273,12 +270,9 @@
     def lazy_load_members(self):
         return self._room_state_filter.lazy_load_members()
 
-<<<<<<< HEAD
     def include_redundant_members(self):
         return self._room_state_filter.include_redundant_members()
 
-=======
->>>>>>> be3adfc3
     def filter_presence(self, events):
         return self._presence_filter.filter(events)
 
@@ -438,12 +432,9 @@
     def lazy_load_members(self):
         return self.filter_json.get("lazy_load_members", False)
 
-<<<<<<< HEAD
     def include_redundant_members(self):
         return self.filter_json.get("include_redundant_members", False)
 
-=======
->>>>>>> be3adfc3
 
 def _matches_wildcard(actual_value, filter_value):
     if filter_value.endswith("*"):
