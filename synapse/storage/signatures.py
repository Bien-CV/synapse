# -*- coding: utf-8 -*-
# Copyright 2014-2016 OpenMarket Ltd
#
# Licensed under the Apache License, Version 2.0 (the "License");
# you may not use this file except in compliance with the License.
# You may obtain a copy of the License at
#
#     http://www.apache.org/licenses/LICENSE-2.0
#
# Unless required by applicable law or agreed to in writing, software
# distributed under the License is distributed on an "AS IS" BASIS,
# WITHOUT WARRANTIES OR CONDITIONS OF ANY KIND, either express or implied.
# See the License for the specific language governing permissions and
# limitations under the License.

import six

from unpaddedbase64 import encode_base64

from twisted.internet import defer

from synapse.crypto.event_signing import compute_event_reference_hash
from synapse.util.caches.descriptors import cached, cachedList

from ._base import SQLBaseStore

# py2 sqlite has buffer hardcoded as only binary type, so we must use it,
# despite being deprecated and removed in favor of memoryview
if six.PY2:
    db_binary_type = buffer
else:
    db_binary_type = memoryview


class SignatureWorkerStore(SQLBaseStore):
    @cached()
    def get_event_reference_hash(self, event_id):
        # This is a dummy function to allow get_event_reference_hashes
        # to use its cache
        raise NotImplementedError()

    @cachedList(cached_method_name="get_event_reference_hash",
                list_name="event_ids", num_args=1)
    def get_event_reference_hashes(self, event_ids):
        def f(txn):
            return {
                event_id: self._get_event_reference_hashes_txn(txn, event_id)
                for event_id in event_ids
            }

        return self.runInteraction(
            "get_event_reference_hashes",
            f
        )

    @defer.inlineCallbacks
    def add_event_hashes(self, event_ids):
        hashes = yield self.get_event_reference_hashes(
            event_ids
        )
        hashes = {
            e_id: {
                k: encode_base64(v) for k, v in h.items()
                if k == "sha256"
            }
            for e_id, h in hashes.items()
        }

        defer.returnValue(list(hashes.items()))

    def _get_event_reference_hashes_txn(self, txn, event_id):
        """Get all the hashes for a given PDU.
        Args:
            txn (cursor):
            event_id (str): Id for the Event.
        Returns:
            A dict[str, bytes] of algorithm -> hash.
        """
        query = (
            "SELECT algorithm, hash"
            " FROM event_reference_hashes"
            " WHERE event_id = ?"
        )
        txn.execute(query, (event_id, ))
        if six.PY2:
            return {k: v for k, v in txn}
        else:
            done = {}
            for k, v in txn:
<<<<<<< HEAD
                if not isinstance(v, bytes):
                    done[k] = v.encode('ascii')
                else:
                    done[k] = v
=======
                done[k] = v.encode('ascii')
>>>>>>> f1523169
            return done


class SignatureStore(SignatureWorkerStore):
    """Persistence for event signatures and hashes"""

    def _store_event_reference_hashes_txn(self, txn, events):
        """Store a hash for a PDU
        Args:
            txn (cursor):
            events (list): list of Events.
        """

        vals = []
        for event in events:
            ref_alg, ref_hash_bytes = compute_event_reference_hash(event)
            vals.append({
                "event_id": event.event_id,
                "algorithm": ref_alg,
                "hash": db_binary_type(ref_hash_bytes),
            })

        self._simple_insert_many_txn(
            txn,
            table="event_reference_hashes",
            values=vals,
        )<|MERGE_RESOLUTION|>--- conflicted
+++ resolved
@@ -87,14 +87,7 @@
         else:
             done = {}
             for k, v in txn:
-<<<<<<< HEAD
-                if not isinstance(v, bytes):
-                    done[k] = v.encode('ascii')
-                else:
-                    done[k] = v
-=======
                 done[k] = v.encode('ascii')
->>>>>>> f1523169
             return done
 
 
