--- conflicted
+++ resolved
@@ -1184,10 +1184,6 @@
                     "type": event.type,
                     "processed": True,
                     "outlier": event.internal_metadata.is_outlier(),
-<<<<<<< HEAD
-                    "content": frozendict_json_encoder.encode(event.content),
-=======
->>>>>>> e9b2d047
                     "origin_server_ts": int(event.origin_server_ts),
                     "received_ts": self._clock.time_msec(),
                     "sender": event.sender,
