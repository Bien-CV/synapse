--- conflicted
+++ resolved
@@ -66,8 +66,6 @@
     "synapse_storage_events_state_delta_reuse_delta", "")
 
 
-<<<<<<< HEAD
-=======
 def encode_json(json_object):
     """
     Encode a Python object as JSON and return it in a Unicode string.
@@ -78,7 +76,6 @@
     return out
 
 
->>>>>>> da778514
 class _EventPeristenceQueue(object):
     """Queues up events so that they can be persisted in bulk with only one
     concurrent transaction per room.
@@ -1182,11 +1179,7 @@
                     "internal_metadata": frozendict_json_encoder.encode(
                         event.internal_metadata.get_dict()
                     ),
-<<<<<<< HEAD
-                    "json": frozendict_json_encoder.encode(event_dict(event)),
-=======
                     "json": encode_json(event_dict(event)),
->>>>>>> da778514
                 }
                 for event, _ in events_and_contexts
             ],
