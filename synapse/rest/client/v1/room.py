# -*- coding: utf-8 -*-
# Copyright 2014-2016 OpenMarket Ltd
# Copyright 2018 New Vector Ltd
#
# Licensed under the Apache License, Version 2.0 (the "License");
# you may not use this file except in compliance with the License.
# You may obtain a copy of the License at
#
#     http://www.apache.org/licenses/LICENSE-2.0
#
# Unless required by applicable law or agreed to in writing, software
# distributed under the License is distributed on an "AS IS" BASIS,
# WITHOUT WARRANTIES OR CONDITIONS OF ANY KIND, either express or implied.
# See the License for the specific language governing permissions and
# limitations under the License.

""" This module contains REST servlets to do with rooms: /rooms/<paths> """
import logging

from six.moves.urllib import parse as urlparse

from canonicaljson import json

from twisted.internet import defer

from synapse.api.constants import EventTypes, Membership
from synapse.api.errors import AuthError, Codes, SynapseError
from synapse.api.filtering import Filter
from synapse.events.utils import format_event_for_client_v2, serialize_event
from synapse.http.servlet import (
    assert_params_in_dict,
    parse_integer,
    parse_json_object_from_request,
    parse_string,
)
from synapse.streams.config import PaginationConfig
from synapse.types import RoomAlias, RoomID, ThirdPartyInstanceID, UserID

from .base import ClientV1RestServlet, client_path_patterns

logger = logging.getLogger(__name__)


class RoomCreateRestServlet(ClientV1RestServlet):
    # No PATTERN; we have custom dispatch rules here

    def __init__(self, hs):
        super(RoomCreateRestServlet, self).__init__(hs)
        self._room_creation_handler = hs.get_room_creation_handler()

    def register(self, http_server):
        PATTERNS = "/createRoom"
        register_txn_path(self, PATTERNS, http_server)
        # define CORS for all of /rooms in RoomCreateRestServlet for simplicity
        http_server.register_paths("OPTIONS",
                                   client_path_patterns("/rooms(?:/.*)?$"),
                                   self.on_OPTIONS)
        # define CORS for /createRoom[/txnid]
        http_server.register_paths("OPTIONS",
                                   client_path_patterns("/createRoom(?:/.*)?$"),
                                   self.on_OPTIONS)

    def on_PUT(self, request, txn_id):
        return self.txns.fetch_or_execute_request(
            request, self.on_POST, request
        )

    @defer.inlineCallbacks
    def on_POST(self, request):
        requester = yield self.auth.get_user_by_req(request)

        info = yield self._room_creation_handler.create_room(
            requester, self.get_room_config(request)
        )

        defer.returnValue((200, info))

    def get_room_config(self, request):
        user_supplied_config = parse_json_object_from_request(request)
        return user_supplied_config

    def on_OPTIONS(self, request):
        return (200, {})


# TODO: Needs unit testing for generic events
class RoomStateEventRestServlet(ClientV1RestServlet):
    def __init__(self, hs):
        super(RoomStateEventRestServlet, self).__init__(hs)
        self.handlers = hs.get_handlers()
        self.event_creation_hander = hs.get_event_creation_handler()
        self.room_member_handler = hs.get_room_member_handler()
        self.message_handler = hs.get_message_handler()

    def register(self, http_server):
        # /room/$roomid/state/$eventtype
        no_state_key = "/rooms/(?P<room_id>[^/]*)/state/(?P<event_type>[^/]*)$"

        # /room/$roomid/state/$eventtype/$statekey
        state_key = ("/rooms/(?P<room_id>[^/]*)/state/"
                     "(?P<event_type>[^/]*)/(?P<state_key>[^/]*)$")

        http_server.register_paths("GET",
                                   client_path_patterns(state_key),
                                   self.on_GET)
        http_server.register_paths("PUT",
                                   client_path_patterns(state_key),
                                   self.on_PUT)
        http_server.register_paths("GET",
                                   client_path_patterns(no_state_key),
                                   self.on_GET_no_state_key)
        http_server.register_paths("PUT",
                                   client_path_patterns(no_state_key),
                                   self.on_PUT_no_state_key)

    def on_GET_no_state_key(self, request, room_id, event_type):
        return self.on_GET(request, room_id, event_type, "")

    def on_PUT_no_state_key(self, request, room_id, event_type):
        return self.on_PUT(request, room_id, event_type, "")

    @defer.inlineCallbacks
    def on_GET(self, request, room_id, event_type, state_key):
        requester = yield self.auth.get_user_by_req(request, allow_guest=True)
        format = parse_string(request, "format", default="content",
                              allowed_values=["content", "event"])

        msg_handler = self.message_handler
        data = yield msg_handler.get_room_data(
            user_id=requester.user.to_string(),
            room_id=room_id,
            event_type=event_type,
            state_key=state_key,
            is_guest=requester.is_guest,
        )

        if not data:
            raise SynapseError(
                404, "Event not found.", errcode=Codes.NOT_FOUND
            )

        if format == "event":
            event = format_event_for_client_v2(data.get_dict())
            defer.returnValue((200, event))
        elif format == "content":
            defer.returnValue((200, data.get_dict()["content"]))

    @defer.inlineCallbacks
    def on_PUT(self, request, room_id, event_type, state_key, txn_id=None):
        requester = yield self.auth.get_user_by_req(request)

        content = parse_json_object_from_request(request)

        event_dict = {
            "type": event_type,
            "content": content,
            "room_id": room_id,
            "sender": requester.user.to_string(),
        }

        if state_key is not None:
            event_dict["state_key"] = state_key

        if event_type == EventTypes.Member:
            membership = content.get("membership", None)
            event = yield self.room_member_handler.update_membership(
                requester,
                target=UserID.from_string(state_key),
                room_id=room_id,
                action=membership,
                content=content,
            )
        else:
            event = yield self.event_creation_hander.create_and_send_nonmember_event(
                requester,
                event_dict,
                txn_id=txn_id,
            )

        ret = {}
        if event:
            ret = {"event_id": event.event_id}
        defer.returnValue((200, ret))


# TODO: Needs unit testing for generic events + feedback
class RoomSendEventRestServlet(ClientV1RestServlet):

    def __init__(self, hs):
        super(RoomSendEventRestServlet, self).__init__(hs)
        self.event_creation_hander = hs.get_event_creation_handler()

    def register(self, http_server):
        # /rooms/$roomid/send/$event_type[/$txn_id]
        PATTERNS = ("/rooms/(?P<room_id>[^/]*)/send/(?P<event_type>[^/]*)")
        register_txn_path(self, PATTERNS, http_server, with_get=True)

    @defer.inlineCallbacks
    def on_POST(self, request, room_id, event_type, txn_id=None):
        requester = yield self.auth.get_user_by_req(request, allow_guest=True)
        content = parse_json_object_from_request(request)

        event_dict = {
            "type": event_type,
            "content": content,
            "room_id": room_id,
            "sender": requester.user.to_string(),
        }

        if 'ts' in request.args and requester.app_service:
            event_dict['origin_server_ts'] = parse_integer(request, "ts", 0)

        event = yield self.event_creation_hander.create_and_send_nonmember_event(
            requester,
            event_dict,
            txn_id=txn_id,
        )

        defer.returnValue((200, {"event_id": event.event_id}))

    def on_GET(self, request, room_id, event_type, txn_id):
        return (200, "Not implemented")

    def on_PUT(self, request, room_id, event_type, txn_id):
        return self.txns.fetch_or_execute_request(
            request, self.on_POST, request, room_id, event_type, txn_id
        )


# TODO: Needs unit testing for room ID + alias joins
class JoinRoomAliasServlet(ClientV1RestServlet):
    def __init__(self, hs):
        super(JoinRoomAliasServlet, self).__init__(hs)
        self.room_member_handler = hs.get_room_member_handler()

    def register(self, http_server):
        # /join/$room_identifier[/$txn_id]
        PATTERNS = ("/join/(?P<room_identifier>[^/]*)")
        register_txn_path(self, PATTERNS, http_server)

    @defer.inlineCallbacks
    def on_POST(self, request, room_identifier, txn_id=None):
        requester = yield self.auth.get_user_by_req(
            request,
            allow_guest=True,
        )

        try:
            content = parse_json_object_from_request(request)
        except Exception:
            # Turns out we used to ignore the body entirely, and some clients
            # cheekily send invalid bodies.
            content = {}

        if RoomID.is_valid(room_identifier):
            room_id = room_identifier
            try:
                remote_room_hosts = request.args["server_name"]
            except Exception:
                remote_room_hosts = None
        elif RoomAlias.is_valid(room_identifier):
            handler = self.room_member_handler
            room_alias = RoomAlias.from_string(room_identifier)
            room_id, remote_room_hosts = yield handler.lookup_room_alias(room_alias)
            room_id = room_id.to_string()
        else:
            raise SynapseError(400, "%s was not legal room ID or room alias" % (
                room_identifier,
            ))

        yield self.room_member_handler.update_membership(
            requester=requester,
            target=requester.user,
            room_id=room_id,
            action="join",
            txn_id=txn_id,
            remote_room_hosts=remote_room_hosts,
            content=content,
            third_party_signed=content.get("third_party_signed", None),
        )

        defer.returnValue((200, {"room_id": room_id}))

    def on_PUT(self, request, room_identifier, txn_id):
        return self.txns.fetch_or_execute_request(
            request, self.on_POST, request, room_identifier, txn_id
        )


# TODO: Needs unit testing
class PublicRoomListRestServlet(ClientV1RestServlet):
    PATTERNS = client_path_patterns("/publicRooms$")

    @defer.inlineCallbacks
    def on_GET(self, request):
        server = parse_string(request, "server", default=None)

        try:
            yield self.auth.get_user_by_req(request, allow_guest=True)
        except AuthError as e:
            # We allow people to not be authed if they're just looking at our
            # room list, but require auth when we proxy the request.
            # In both cases we call the auth function, as that has the side
            # effect of logging who issued this request if an access token was
            # provided.
            if server:
                raise e
            else:
                pass

        limit = parse_integer(request, "limit", 0)
        since_token = parse_string(request, "since", None)

        handler = self.hs.get_room_list_handler()
        if server:
            data = yield handler.get_remote_public_room_list(
                server,
                limit=limit,
                since_token=since_token,
            )
        else:
            data = yield handler.get_local_public_room_list(
                limit=limit,
                since_token=since_token,
            )

        defer.returnValue((200, data))

    @defer.inlineCallbacks
    def on_POST(self, request):
        yield self.auth.get_user_by_req(request, allow_guest=True)

        server = parse_string(request, "server", default=None)
        content = parse_json_object_from_request(request)

        limit = int(content.get("limit", 100))
        since_token = content.get("since", None)
        search_filter = content.get("filter", None)

        include_all_networks = content.get("include_all_networks", False)
        third_party_instance_id = content.get("third_party_instance_id", None)

        if include_all_networks:
            network_tuple = None
            if third_party_instance_id is not None:
                raise SynapseError(
                    400, "Can't use include_all_networks with an explicit network"
                )
        elif third_party_instance_id is None:
            network_tuple = ThirdPartyInstanceID(None, None)
        else:
            network_tuple = ThirdPartyInstanceID.from_string(third_party_instance_id)

        handler = self.hs.get_room_list_handler()
        if server:
            data = yield handler.get_remote_public_room_list(
                server,
                limit=limit,
                since_token=since_token,
                search_filter=search_filter,
                include_all_networks=include_all_networks,
                third_party_instance_id=third_party_instance_id,
            )
        else:
            data = yield handler.get_local_public_room_list(
                limit=limit,
                since_token=since_token,
                search_filter=search_filter,
                network_tuple=network_tuple,
            )

        defer.returnValue((200, data))


# TODO: Needs unit testing
class RoomMemberListRestServlet(ClientV1RestServlet):
    PATTERNS = client_path_patterns("/rooms/(?P<room_id>[^/]*)/members$")

    def __init__(self, hs):
        super(RoomMemberListRestServlet, self).__init__(hs)
        self.message_handler = hs.get_message_handler()

    @defer.inlineCallbacks
    def on_GET(self, request, room_id):
        # TODO support Pagination stream API (limit/tokens)
        requester = yield self.auth.get_user_by_req(request)
<<<<<<< HEAD
        handler = self.handlers.message_handler

        # request the state as of a given event
        # useful for synchronising with /messages
        at_event = parse_string(request, "at")

        # let you filter down on particular memberships
        membership = parse_string(request, "membership")
        not_membership = parse_string(request, "not_membership")

        events = yield handler.get_state_events(
=======
        events = yield self.message_handler.get_state_events(
>>>>>>> 2a79e1af
            room_id=room_id,
            user_id=requester.user.to_string(),
            at_event=at_event,
            types=[(EventTypes.Member, None)],
        )

        chunk = []

        for event in events:
            if (
                (membership and event['content'].get("membership") != membership) or
                (not_membership and event['content'].get("membership") == not_membership)
            ):
                continue
            chunk.append(event)

        defer.returnValue((200, {
            "chunk": chunk
        }))


# deprecated in favour of /members?membership=join?
# except it does custom AS logic and has a simpler return format
class JoinedRoomMemberListRestServlet(ClientV1RestServlet):
    PATTERNS = client_path_patterns("/rooms/(?P<room_id>[^/]*)/joined_members$")

    def __init__(self, hs):
        super(JoinedRoomMemberListRestServlet, self).__init__(hs)
        self.message_handler = hs.get_message_handler()

    @defer.inlineCallbacks
    def on_GET(self, request, room_id):
        requester = yield self.auth.get_user_by_req(request)

        users_with_profile = yield self.message_handler.get_joined_members(
            requester, room_id,
        )

        defer.returnValue((200, {
            "joined": users_with_profile,
        }))


# TODO: Needs better unit testing
class RoomMessageListRestServlet(ClientV1RestServlet):
    PATTERNS = client_path_patterns("/rooms/(?P<room_id>[^/]*)/messages$")

    def __init__(self, hs):
        super(RoomMessageListRestServlet, self).__init__(hs)
        self.pagination_handler = hs.get_pagination_handler()

    @defer.inlineCallbacks
    def on_GET(self, request, room_id):
        requester = yield self.auth.get_user_by_req(request, allow_guest=True)
        pagination_config = PaginationConfig.from_request(
            request, default_limit=10,
        )
        as_client_event = "raw" not in request.args
        filter_bytes = parse_string(request, "filter")
        if filter_bytes:
            filter_json = urlparse.unquote(filter_bytes).decode("UTF-8")
            event_filter = Filter(json.loads(filter_json))
        else:
            event_filter = None
        msgs = yield self.pagination_handler.get_messages(
            room_id=room_id,
            requester=requester,
            pagin_config=pagination_config,
            as_client_event=as_client_event,
            event_filter=event_filter,
        )

        defer.returnValue((200, msgs))


# TODO: Needs unit testing
class RoomStateRestServlet(ClientV1RestServlet):
    PATTERNS = client_path_patterns("/rooms/(?P<room_id>[^/]*)/state$")

    def __init__(self, hs):
        super(RoomStateRestServlet, self).__init__(hs)
        self.message_handler = hs.get_message_handler()

    @defer.inlineCallbacks
    def on_GET(self, request, room_id):
        requester = yield self.auth.get_user_by_req(request, allow_guest=True)
        # Get all the current state for this room
        events = yield self.message_handler.get_state_events(
            room_id=room_id,
            user_id=requester.user.to_string(),
            is_guest=requester.is_guest,
        )
        defer.returnValue((200, events))


# TODO: Needs unit testing
class RoomInitialSyncRestServlet(ClientV1RestServlet):
    PATTERNS = client_path_patterns("/rooms/(?P<room_id>[^/]*)/initialSync$")

    def __init__(self, hs):
        super(RoomInitialSyncRestServlet, self).__init__(hs)
        self.initial_sync_handler = hs.get_initial_sync_handler()

    @defer.inlineCallbacks
    def on_GET(self, request, room_id):
        requester = yield self.auth.get_user_by_req(request, allow_guest=True)
        pagination_config = PaginationConfig.from_request(request)
        content = yield self.initial_sync_handler.room_initial_sync(
            room_id=room_id,
            requester=requester,
            pagin_config=pagination_config,
        )
        defer.returnValue((200, content))


class RoomEventServlet(ClientV1RestServlet):
    PATTERNS = client_path_patterns(
        "/rooms/(?P<room_id>[^/]*)/event/(?P<event_id>[^/]*)$"
    )

    def __init__(self, hs):
        super(RoomEventServlet, self).__init__(hs)
        self.clock = hs.get_clock()
        self.event_handler = hs.get_event_handler()

    @defer.inlineCallbacks
    def on_GET(self, request, room_id, event_id):
        requester = yield self.auth.get_user_by_req(request)
        event = yield self.event_handler.get_event(requester.user, event_id)

        time_now = self.clock.time_msec()
        if event:
            defer.returnValue((200, serialize_event(event, time_now)))
        else:
            defer.returnValue((404, "Event not found."))


class RoomEventContextServlet(ClientV1RestServlet):
    PATTERNS = client_path_patterns(
        "/rooms/(?P<room_id>[^/]*)/context/(?P<event_id>[^/]*)$"
    )

    def __init__(self, hs):
        super(RoomEventContextServlet, self).__init__(hs)
        self.clock = hs.get_clock()
        self.room_context_handler = hs.get_room_context_handler()

    @defer.inlineCallbacks
    def on_GET(self, request, room_id, event_id):
        requester = yield self.auth.get_user_by_req(request, allow_guest=True)

        limit = parse_integer(request, "limit", default=10)

        # for symmetry with /messages for now
        filter_bytes = parse_string(request, "filter")
        if filter_bytes:
            filter_json = urlparse.unquote(filter_bytes).decode("UTF-8")
            event_filter = Filter(json.loads(filter_json))
        else:
            event_filter = None

        results = yield self.room_context_handler.get_event_context(
            requester.user,
            room_id,
            event_id,
            limit,
            event_filter,
        )

        if not results:
            raise SynapseError(
                404, "Event not found.", errcode=Codes.NOT_FOUND
            )

        time_now = self.clock.time_msec()
        results["events_before"] = [
            serialize_event(event, time_now) for event in results["events_before"]
        ]
        results["event"] = serialize_event(results["event"], time_now)
        results["events_after"] = [
            serialize_event(event, time_now) for event in results["events_after"]
        ]
        results["state"] = [
            serialize_event(event, time_now) for event in results["state"]
        ]

        defer.returnValue((200, results))


class RoomForgetRestServlet(ClientV1RestServlet):
    def __init__(self, hs):
        super(RoomForgetRestServlet, self).__init__(hs)
        self.room_member_handler = hs.get_room_member_handler()

    def register(self, http_server):
        PATTERNS = ("/rooms/(?P<room_id>[^/]*)/forget")
        register_txn_path(self, PATTERNS, http_server)

    @defer.inlineCallbacks
    def on_POST(self, request, room_id, txn_id=None):
        requester = yield self.auth.get_user_by_req(
            request,
            allow_guest=False,
        )

        yield self.room_member_handler.forget(
            user=requester.user,
            room_id=room_id,
        )

        defer.returnValue((200, {}))

    def on_PUT(self, request, room_id, txn_id):
        return self.txns.fetch_or_execute_request(
            request, self.on_POST, request, room_id, txn_id
        )


# TODO: Needs unit testing
class RoomMembershipRestServlet(ClientV1RestServlet):

    def __init__(self, hs):
        super(RoomMembershipRestServlet, self).__init__(hs)
        self.room_member_handler = hs.get_room_member_handler()

    def register(self, http_server):
        # /rooms/$roomid/[invite|join|leave]
        PATTERNS = ("/rooms/(?P<room_id>[^/]*)/"
                    "(?P<membership_action>join|invite|leave|ban|unban|kick)")
        register_txn_path(self, PATTERNS, http_server)

    @defer.inlineCallbacks
    def on_POST(self, request, room_id, membership_action, txn_id=None):
        requester = yield self.auth.get_user_by_req(
            request,
            allow_guest=True,
        )

        if requester.is_guest and membership_action not in {
            Membership.JOIN,
            Membership.LEAVE
        }:
            raise AuthError(403, "Guest access not allowed")

        try:
            content = parse_json_object_from_request(request)
        except Exception:
            # Turns out we used to ignore the body entirely, and some clients
            # cheekily send invalid bodies.
            content = {}

        if membership_action == "invite" and self._has_3pid_invite_keys(content):
            yield self.room_member_handler.do_3pid_invite(
                room_id,
                requester.user,
                content["medium"],
                content["address"],
                content["id_server"],
                requester,
                txn_id
            )
            defer.returnValue((200, {}))
            return

        target = requester.user
        if membership_action in ["invite", "ban", "unban", "kick"]:
            assert_params_in_dict(content, ["user_id"])
            target = UserID.from_string(content["user_id"])

        event_content = None
        if 'reason' in content and membership_action in ['kick', 'ban']:
            event_content = {'reason': content['reason']}

        yield self.room_member_handler.update_membership(
            requester=requester,
            target=target,
            room_id=room_id,
            action=membership_action,
            txn_id=txn_id,
            third_party_signed=content.get("third_party_signed", None),
            content=event_content,
        )

        return_value = {}

        if membership_action == "join":
            return_value["room_id"] = room_id

        defer.returnValue((200, return_value))

    def _has_3pid_invite_keys(self, content):
        for key in {"id_server", "medium", "address"}:
            if key not in content:
                return False
        return True

    def on_PUT(self, request, room_id, membership_action, txn_id):
        return self.txns.fetch_or_execute_request(
            request, self.on_POST, request, room_id, membership_action, txn_id
        )


class RoomRedactEventRestServlet(ClientV1RestServlet):
    def __init__(self, hs):
        super(RoomRedactEventRestServlet, self).__init__(hs)
        self.handlers = hs.get_handlers()
        self.event_creation_handler = hs.get_event_creation_handler()

    def register(self, http_server):
        PATTERNS = ("/rooms/(?P<room_id>[^/]*)/redact/(?P<event_id>[^/]*)")
        register_txn_path(self, PATTERNS, http_server)

    @defer.inlineCallbacks
    def on_POST(self, request, room_id, event_id, txn_id=None):
        requester = yield self.auth.get_user_by_req(request)
        content = parse_json_object_from_request(request)

        event = yield self.event_creation_handler.create_and_send_nonmember_event(
            requester,
            {
                "type": EventTypes.Redaction,
                "content": content,
                "room_id": room_id,
                "sender": requester.user.to_string(),
                "redacts": event_id,
            },
            txn_id=txn_id,
        )

        defer.returnValue((200, {"event_id": event.event_id}))

    def on_PUT(self, request, room_id, event_id, txn_id):
        return self.txns.fetch_or_execute_request(
            request, self.on_POST, request, room_id, event_id, txn_id
        )


class RoomTypingRestServlet(ClientV1RestServlet):
    PATTERNS = client_path_patterns(
        "/rooms/(?P<room_id>[^/]*)/typing/(?P<user_id>[^/]*)$"
    )

    def __init__(self, hs):
        super(RoomTypingRestServlet, self).__init__(hs)
        self.presence_handler = hs.get_presence_handler()
        self.typing_handler = hs.get_typing_handler()

    @defer.inlineCallbacks
    def on_PUT(self, request, room_id, user_id):
        requester = yield self.auth.get_user_by_req(request)

        room_id = urlparse.unquote(room_id)
        target_user = UserID.from_string(urlparse.unquote(user_id))

        content = parse_json_object_from_request(request)

        yield self.presence_handler.bump_presence_active_time(requester.user)

        # Limit timeout to stop people from setting silly typing timeouts.
        timeout = min(content.get("timeout", 30000), 120000)

        if content["typing"]:
            yield self.typing_handler.started_typing(
                target_user=target_user,
                auth_user=requester.user,
                room_id=room_id,
                timeout=timeout,
            )
        else:
            yield self.typing_handler.stopped_typing(
                target_user=target_user,
                auth_user=requester.user,
                room_id=room_id,
            )

        defer.returnValue((200, {}))


class SearchRestServlet(ClientV1RestServlet):
    PATTERNS = client_path_patterns(
        "/search$"
    )

    def __init__(self, hs):
        super(SearchRestServlet, self).__init__(hs)
        self.handlers = hs.get_handlers()

    @defer.inlineCallbacks
    def on_POST(self, request):
        requester = yield self.auth.get_user_by_req(request)

        content = parse_json_object_from_request(request)

        batch = parse_string(request, "next_batch")
        results = yield self.handlers.search_handler.search(
            requester.user,
            content,
            batch,
        )

        defer.returnValue((200, results))


class JoinedRoomsRestServlet(ClientV1RestServlet):
    PATTERNS = client_path_patterns("/joined_rooms$")

    def __init__(self, hs):
        super(JoinedRoomsRestServlet, self).__init__(hs)
        self.store = hs.get_datastore()

    @defer.inlineCallbacks
    def on_GET(self, request):
        requester = yield self.auth.get_user_by_req(request, allow_guest=True)

        room_ids = yield self.store.get_rooms_for_user(requester.user.to_string())
        defer.returnValue((200, {"joined_rooms": list(room_ids)}))


def register_txn_path(servlet, regex_string, http_server, with_get=False):
    """Registers a transaction-based path.

    This registers two paths:
        PUT regex_string/$txnid
        POST regex_string

    Args:
        regex_string (str): The regex string to register. Must NOT have a
        trailing $ as this string will be appended to.
        http_server : The http_server to register paths with.
        with_get: True to also register respective GET paths for the PUTs.
    """
    http_server.register_paths(
        "POST",
        client_path_patterns(regex_string + "$"),
        servlet.on_POST
    )
    http_server.register_paths(
        "PUT",
        client_path_patterns(regex_string + "/(?P<txn_id>[^/]*)$"),
        servlet.on_PUT
    )
    if with_get:
        http_server.register_paths(
            "GET",
            client_path_patterns(regex_string + "/(?P<txn_id>[^/]*)$"),
            servlet.on_GET
        )


def register_servlets(hs, http_server):
    RoomStateEventRestServlet(hs).register(http_server)
    RoomCreateRestServlet(hs).register(http_server)
    RoomMemberListRestServlet(hs).register(http_server)
    JoinedRoomMemberListRestServlet(hs).register(http_server)
    RoomMessageListRestServlet(hs).register(http_server)
    JoinRoomAliasServlet(hs).register(http_server)
    RoomForgetRestServlet(hs).register(http_server)
    RoomMembershipRestServlet(hs).register(http_server)
    RoomSendEventRestServlet(hs).register(http_server)
    PublicRoomListRestServlet(hs).register(http_server)
    RoomStateRestServlet(hs).register(http_server)
    RoomRedactEventRestServlet(hs).register(http_server)
    RoomTypingRestServlet(hs).register(http_server)
    SearchRestServlet(hs).register(http_server)
    JoinedRoomsRestServlet(hs).register(http_server)
    RoomEventServlet(hs).register(http_server)
    RoomEventContextServlet(hs).register(http_server)


def register_deprecated_servlets(hs, http_server):
    RoomInitialSyncRestServlet(hs).register(http_server)<|MERGE_RESOLUTION|>--- conflicted
+++ resolved
@@ -384,7 +384,6 @@
     def on_GET(self, request, room_id):
         # TODO support Pagination stream API (limit/tokens)
         requester = yield self.auth.get_user_by_req(request)
-<<<<<<< HEAD
         handler = self.handlers.message_handler
 
         # request the state as of a given event
@@ -396,9 +395,6 @@
         not_membership = parse_string(request, "not_membership")
 
         events = yield handler.get_state_events(
-=======
-        events = yield self.message_handler.get_state_events(
->>>>>>> 2a79e1af
             room_id=room_id,
             user_id=requester.user.to_string(),
             at_event=at_event,
