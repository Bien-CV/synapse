--- conflicted
+++ resolved
@@ -182,15 +182,10 @@
         register = RegisterRestServlet(self.hs)
 
         (user_id, _) = yield register.registration_handler.register(
-<<<<<<< HEAD
-            localpart=body['username'].lower(), password=body["password"],
-            admin=bool(admin), generate_token=False,
-=======
             localpart=body['username'].lower(),
             password=body["password"],
             admin=bool(admin),
             generate_token=False,
->>>>>>> 616864e9
         )
 
         result = yield register._create_registration_details(user_id, body)
