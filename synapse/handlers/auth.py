--- conflicted
+++ resolved
@@ -16,11 +16,8 @@
 
 import logging
 import unicodedata
-<<<<<<< HEAD
-=======
 
 from six import PY2
->>>>>>> f1523169
 
 import attr
 import bcrypt
@@ -866,16 +863,8 @@
             Deferred(str): Hashed password.
         """
         def _do_hash():
-<<<<<<< HEAD
-            # Ensure that we normalise the password
-            if isinstance(password, bytes):
-                pw = unicodedata.normalize("NFKC", password.decode('utf8'))
-            else:
-                pw = unicodedata.normalize("NFKC", password)
-=======
             # Normalise the Unicode in the password
             pw = unicodedata.normalize("NFKC", password)
->>>>>>> f1523169
 
             return bcrypt.hashpw(
                 pw.encode('utf8') + self.hs.config.password_pepper.encode("utf8"),
@@ -892,34 +881,19 @@
         """Validates that self.hash(password) == stored_hash.
 
         Args:
-<<<<<<< HEAD
-            password (str): Password to hash.
-            stored_hash (bytes): Expected hash value.
-=======
             password (unicode): Password to hash.
             stored_hash (str): Expected hash value.
->>>>>>> f1523169
 
         Returns:
             Deferred(bool): Whether self.hash(password) == stored_hash.
         """
         def _do_validate_hash():
-<<<<<<< HEAD
-            if isinstance(password, bytes):
-                pw = unicodedata.normalize("NFKC", password.decode('utf8'))
-            else:
-                pw = unicodedata.normalize("NFKC", password)
+            # Normalise the Unicode in the password
+            pw = unicodedata.normalize("NFKC", password)
+
             return bcrypt.checkpw(
                 pw.encode('utf8') + self.hs.config.password_pepper.encode("utf8"),
                 stored_hash
-=======
-            # Normalise the Unicode in the password
-            pw = unicodedata.normalize("NFKC", password)
-
-            return bcrypt.checkpw(
-                pw.encode('utf8') + self.hs.config.password_pepper.encode("utf8"),
-                stored_hash.encode('utf8')
->>>>>>> f1523169
             )
 
         if stored_hash:
