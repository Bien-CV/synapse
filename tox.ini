[tox]
envlist = packaging, py27, py36, pep8

[testenv]
deps =
    coverage
    Twisted>=15.1
    mock
    python-subunit
    junitxml

    # needed by some of the tests
    lxml

setenv =
    PYTHONDONTWRITEBYTECODE = no_byte_code

commands =
    /usr/bin/find "{toxinidir}" -name '*.pyc' -delete
    coverage run {env:COVERAGE_OPTS:} --source="{toxinidir}/synapse" \
        "{envbindir}/trial" {env:TRIAL_FLAGS:} {posargs:tests} {env:TOXSUFFIX:}
    {env:DUMP_COVERAGE_COMMAND:coverage report -m}

[testenv:py27]

# As of twisted 16.4, trial tries to import the tests as a package (previously
# it loaded the files explicitly), which means they need to be on the
# pythonpath. Our sdist doesn't include the 'tests' package, so normally it
# doesn't work within the tox virtualenv.
#
# As a workaround, we tell tox to do install with 'pip -e', which just
# creates a symlink to the project directory instead of unpacking the sdist.
#
# (An alternative to this would be to set PYTHONPATH to include the project
# directory. Note two problems with this:
#
#   - if you set it via `setenv`, then it is also set during the 'install'
#     phase, which inhibits unpacking the sdist, so the virtualenv isn't
#     useful for anything else without setting PYTHONPATH similarly.
#
#   - `synapse` is also loaded from PYTHONPATH so even if you only set
#     PYTHONPATH for the test phase, we're still running the tests against
#     the working copy rather than the contents of the sdist. So frankly
#     you might as well use -e in the first place.
#
# )
usedevelop=true

[testenv:py36]
usedevelop=true
commands =
    /usr/bin/find "{toxinidir}" -name '*.pyc' -delete
    coverage run {env:COVERAGE_OPTS:} --source="{toxinidir}/synapse" \
        "{envbindir}/trial" {env:TRIAL_FLAGS:} {posargs:tests/config \
<<<<<<< HEAD
		tests/api/test_auth.py \
=======
		tests/api/test_filtering.py \
>>>>>>> 48e2b488
		tests/api/test_ratelimiting.py \
		tests/appservice \
		tests/crypto \
		tests/events \
<<<<<<< HEAD
=======
		tests/handlers/test_appservice.py \
>>>>>>> 48e2b488
		tests/handlers/test_auth.py \
		tests/handlers/test_device.py \
		tests/handlers/test_directory.py \
		tests/handlers/test_e2e_keys.py \
		tests/handlers/test_presence.py \
		tests/handlers/test_profile.py \
		tests/handlers/test_register.py \
		tests/replication/slave/storage/test_account_data.py \
		tests/replication/slave/storage/test_receipts.py \
<<<<<<< HEAD
		tests/rest/client/v1/test_profile.py \
		tests/rest/client/v1/test_register.py \
		tests/rest/client/v2_alpha \
		tests/rest/media \
=======
>>>>>>> 48e2b488
		tests/storage/test_appservice.py \
		tests/storage/test_background_update.py \
		tests/storage/test_base.py \
		tests/storage/test__base.py \
		tests/storage/test_client_ips.py \
		tests/storage/test_devices.py \
		tests/storage/test_directory.py \
		tests/storage/test_end_to_end_keys.py \
		tests/storage/test_event_push_actions.py \
		tests/storage/test_keys.py \
		tests/storage/test_presence.py \
		tests/storage/test_profile.py \
		tests/storage/test_registration.py \
		tests/storage/test_room.py \
		tests/storage/test_user_directory.py \
		tests/test_distributor.py \
		tests/test_dns.py \
		tests/test_preview.py \
		tests/test_test_utils.py \
		tests/test_types.py \
		tests/util} \
        {env:TOXSUFFIX:}
    {env:DUMP_COVERAGE_COMMAND:coverage report -m}

[testenv:packaging]
deps =
    check-manifest
commands =
    check-manifest

[testenv:pep8]
skip_install = True
basepython = python2.7
deps =
    flake8
commands = /bin/sh -c "flake8 synapse tests {env:PEP8SUFFIX:}"<|MERGE_RESOLUTION|>--- conflicted
+++ resolved
@@ -52,19 +52,13 @@
     /usr/bin/find "{toxinidir}" -name '*.pyc' -delete
     coverage run {env:COVERAGE_OPTS:} --source="{toxinidir}/synapse" \
         "{envbindir}/trial" {env:TRIAL_FLAGS:} {posargs:tests/config \
-<<<<<<< HEAD
 		tests/api/test_auth.py \
-=======
 		tests/api/test_filtering.py \
->>>>>>> 48e2b488
 		tests/api/test_ratelimiting.py \
 		tests/appservice \
 		tests/crypto \
 		tests/events \
-<<<<<<< HEAD
-=======
 		tests/handlers/test_appservice.py \
->>>>>>> 48e2b488
 		tests/handlers/test_auth.py \
 		tests/handlers/test_device.py \
 		tests/handlers/test_directory.py \
@@ -74,13 +68,10 @@
 		tests/handlers/test_register.py \
 		tests/replication/slave/storage/test_account_data.py \
 		tests/replication/slave/storage/test_receipts.py \
-<<<<<<< HEAD
 		tests/rest/client/v1/test_profile.py \
 		tests/rest/client/v1/test_register.py \
 		tests/rest/client/v2_alpha \
 		tests/rest/media \
-=======
->>>>>>> 48e2b488
 		tests/storage/test_appservice.py \
 		tests/storage/test_background_update.py \
 		tests/storage/test_base.py \
